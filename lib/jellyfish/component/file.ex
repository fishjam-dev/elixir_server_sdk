defmodule Jellyfish.Component.File do
  @moduledoc """
  Options for the File component.

  For the description of these options refer to [Jellyfish
  documentation](https://jellyfish-dev.github.io/jellyfish-docs/getting_started/components/file).
  """

  @behaviour Jellyfish.Component.Deserializer

  @enforce_keys [:file_path]
<<<<<<< HEAD
  defstruct @enforce_keys
=======
  defstruct @enforce_keys ++ [framerate: nil]
>>>>>>> fb210528

  @type t :: %__MODULE__{
          file_path: String.t(),
          framerate: non_neg_integer() | nil
        }

  @impl true
  def properties_from_json(%{
        "filePath" => file_path,
        "framerate" => framerate
      }) do
    %{
      file_path: file_path,
      framerate: framerate
    }
  end
end<|MERGE_RESOLUTION|>--- conflicted
+++ resolved
@@ -9,11 +9,7 @@
   @behaviour Jellyfish.Component.Deserializer
 
   @enforce_keys [:file_path]
-<<<<<<< HEAD
-  defstruct @enforce_keys
-=======
   defstruct @enforce_keys ++ [framerate: nil]
->>>>>>> fb210528
 
   @type t :: %__MODULE__{
           file_path: String.t(),
