defmodule Jellyfish.NotifierTest do
  use ExUnit.Case
  doctest Jellyfish.WebhookNotifier
  alias Jellyfish.{Client, Component, Peer, Room, Track, WSNotifier}
  alias Jellyfish.Component.File

  alias Jellyfish.PeerMessage
  alias Jellyfish.PeerMessage.AuthRequest

  alias Jellyfish.Notification.{
    ComponentTrackAdded,
    ComponentTrackRemoved,
    PeerConnected,
    PeerDisconnected,
    PeerMetadataUpdated,
    RoomCreated,
    RoomDeleted
  }

  alias Jellyfish.MetricsReport

  alias Jellyfish.WS
  alias Phoenix.PubSub

  @peer_opts %Peer.WebRTC{}

  @file_component_opts %File{
    file_path: "video.h264"
  }

  @max_peers 10
  @video_codec :vp8
  @webhook_port 4000
  @webhook_host Application.compile_env!(:jellyfish_server_sdk, :webhook_address)
  @webhook_address "http://#{@webhook_host}:#{@webhook_port}/"
  @pubsub Jellyfish.PubSub

  setup_all do
    children = [
      {Plug.Cowboy,
       plug: WebHookPlug, scheme: :http, options: [port: @webhook_port, ip: {0, 0, 0, 0}]},
      {Phoenix.PubSub, name: Jellyfish.PubSub}
    ]

    {:ok, _pid} =
      Supervisor.start_link(children,
        strategy: :one_for_one
      )

    :ok
  end

  setup do
    :ok = PubSub.subscribe(@pubsub, "webhook")

    on_exit(fn ->
      :ok = PubSub.unsubscribe(@pubsub, "webhook")
    end)
  end

  describe "connecting to the server and subcribing for events" do
    test "when credentials are valid", %{} do
      assert {:ok, pid} = WSNotifier.start_link()
      assert is_pid(pid)
    end

    test "when token is invalid", %{} do
      assert {:error, :invalid_token} = WSNotifier.start_link(server_api_token: "invalid_token")
    end
  end

  describe "receiving notifications" do
    setup do
      {:ok, notifier} = WSNotifier.start_link()
      :ok = WSNotifier.subscribe_server_notifications(notifier)

      %{client: Client.new()}
    end

    test "when room gets created and then deleted", %{
      client: client
    } do
      {:ok, %Jellyfish.Room{id: room_id}, _jellyfish_address} =
        Room.create(client,
          max_peers: @max_peers,
          video_codec: @video_codec,
          webhook_url: @webhook_address
        )

      assert_receive {:jellyfish, %RoomCreated{room_id: ^room_id}}
      assert_receive {:webhook, %RoomCreated{room_id: ^room_id}}, 2_500

      :ok = Room.delete(client, room_id)

      assert_receive {:jellyfish, %RoomDeleted{room_id: ^room_id}}
      assert_receive {:webhook, %RoomDeleted{room_id: ^room_id}}, 2_500
    end

    test "when peer connects, updates metadata and then disconnects", %{
      client: client
    } do
      {room_id, peer_id, peer_ws} = create_room_and_auth_ws(client)

      assert_receive {:jellyfish,
                      %PeerConnected{peer_id: ^peer_id, room_id: ^room_id} = peer_connected}

      assert_receive {:webhook, ^peer_connected}, 2_500

      metadata = %{name: "GelatinGenius"}
      metadata_encoded = Jason.encode!(metadata)

      media_event = %PeerMessage{
        content:
          {:media_event,
           %PeerMessage.MediaEvent{
             data: %{"type" => "connect", "data" => %{"metadata" => metadata}} |> Jason.encode!()
           }}
      }

      :ok = WS.send_frame(peer_ws, media_event)

      assert_receive {:jellyfish,
                      %PeerMetadataUpdated{
                        peer_id: ^peer_id,
                        room_id: ^room_id,
                        metadata: ^metadata_encoded
                      } = peer_metadata_updated},
                     2000

      assert_receive {:webhook, ^peer_metadata_updated}, 2_500

      :ok = Room.delete_peer(client, room_id, peer_id)

<<<<<<< HEAD
      assert_receive {:jellyfish,
                      %PeerDisconnected{peer_id: ^peer_id, room_id: ^room_id} = peer_disconnected},
                     1_000

      assert_receive {:webhook, ^peer_disconnected}, 2_500
    end

    @tag :file_component_sources
    test "TrackAdded and TrackRemoved are sent when adding and removing FileComponent", %{
      client: client
    } do
      {room_id, _peer_id, _peer_ws} = create_room_and_auth_ws(client, video_codec: :h264)

      {:ok, %Component{id: component_id}} =
        Room.add_component(client, room_id, @file_component_opts)

      assert_receive {:jellyfish,
                      %ComponentTrackAdded{
                        room_id: ^room_id,
                        component_id: ^component_id,
                        track: %Track{id: _track_id, type: :video, metadata: nil} = track
                      } = component_track_added},
                     500

      assert_receive {:webhook, ^component_track_added}

      :ok = Room.delete_component(client, room_id, component_id)

      assert_receive {:jellyfish,
                      %ComponentTrackRemoved{
                        room_id: ^room_id,
                        component_id: ^component_id,
                        track: ^track
                      } = component_track_removed},
                     1000

      assert_receive {:webhook, ^component_track_removed}
=======
      assert_receive {:jellyfish, %PeerDisconnected{peer_id: ^peer_id, room_id: ^room_id}}, 1_000
      assert_receive {:webhook, %PeerDisconnected{peer_id: ^peer_id, room_id: ^room_id}}, 2_500

      :ok = Room.delete(client, room_id)
>>>>>>> fb210528
    end
  end

  describe "receiving metrics" do
    setup do
      {:ok, notifier} = WSNotifier.start_link()
      :ok = WSNotifier.subscribe_server_notifications(notifier)
      :ok = WSNotifier.subscribe_metrics(notifier)

      %{client: Client.new()}
    end

    test "with one peer", %{client: client} do
      {room_id, peer_id, _peer_ws} = create_room_and_auth_ws(client)

      assert_receive {:jellyfish, %PeerConnected{peer_id: ^peer_id, room_id: ^room_id}}
      assert_receive {:webhook, %PeerConnected{peer_id: ^peer_id, room_id: ^room_id}}, 2_500

      assert_receive {:jellyfish, %MetricsReport{metrics: metrics}} when metrics != %{}, 1500

      :ok = Room.delete(client, room_id)
    end
  end

  defp create_room_and_auth_ws(client, room_opts \\ []) do
    {:ok, %Jellyfish.Room{id: room_id}, jellyfish_address} =
      Room.create(client,
        max_peers: Keyword.get(room_opts, :max_peers, @max_peers),
        video_codec: Keyword.get(room_opts, :video_codec, @video_codec),
        webhook_url: Keyword.get(room_opts, :webhook_url, @webhook_address)
      )

    {:ok, %Jellyfish.Peer{id: peer_id}, peer_token} = Room.add_peer(client, room_id, @peer_opts)

    {:ok, peer_ws} = WS.start_link("ws://#{jellyfish_address}/socket/peer/websocket")

    auth_request = %PeerMessage{content: {:auth_request, %AuthRequest{token: peer_token}}}
    :ok = WS.send_frame(peer_ws, auth_request)
    {room_id, peer_id, peer_ws}
  end
end<|MERGE_RESOLUTION|>--- conflicted
+++ resolved
@@ -131,12 +131,13 @@
 
       :ok = Room.delete_peer(client, room_id, peer_id)
 
-<<<<<<< HEAD
       assert_receive {:jellyfish,
                       %PeerDisconnected{peer_id: ^peer_id, room_id: ^room_id} = peer_disconnected},
                      1_000
 
       assert_receive {:webhook, ^peer_disconnected}, 2_500
+
+      :ok = Room.delete(client, room_id)
     end
 
     @tag :file_component_sources
@@ -169,12 +170,8 @@
                      1000
 
       assert_receive {:webhook, ^component_track_removed}
-=======
-      assert_receive {:jellyfish, %PeerDisconnected{peer_id: ^peer_id, room_id: ^room_id}}, 1_000
-      assert_receive {:webhook, %PeerDisconnected{peer_id: ^peer_id, room_id: ^room_id}}, 2_500
-
-      :ok = Room.delete(client, room_id)
->>>>>>> fb210528
+
+      :ok = Room.delete(client, room_id)
     end
   end
 
